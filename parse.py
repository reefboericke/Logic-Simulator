"""Parse the definition file and build the logic network.

Used in the Logic Simulator project to analyse the syntactic and semantic
correctness of the symbols received from the scanner and then builds the
logic network.

Classes
-------
Parser - parses the definition file and builds the logic network.
"""


from names import Names
from attr import s


class Parser:

    """Parse the definition file and build the logic network.

    The parser deals with error handling. It analyses the syntactic and
    semantic correctness of the symbols it receives from the scanner, and
    then builds the logic network. If there are errors in the definition file,
    the parser detects this and tries to recover from it, giving helpful
    error messages.

    Parameters
    ----------
    names: instance of the names.Names() class.
    devices: instance of the devices.Devices() class.
    network: instance of the network.Network() class.
    monitors: instance of the monitors.Monitors() class.
    scanner: instance of the scanner.Scanner() class.

    Public methods
    --------------
    parse_network(self): Parses the circuit definition file.
    """

    def __init__(self, names, devices, network, monitors, scanner, error_db):
        """Initialise constants."""
        self.names = names
        self.devices = devices
        self.network = network
        self.monitors = monitors
        self.scanner = scanner
        self.error_db = error_db
        self.error_recovery_mode = False
        self.device_ids = [self.scanner.CLOCK_ID, self.scanner.SWITCH_ID, 
         self.scanner.DTYPE_ID, self.scanner.AND_ID, self.scanner.NAND_ID,
         self.scanner.OR_ID, self.scanner.NOR_ID, self.scanner.XOR_ID]
        self.variable_ids = [self.scanner.inputs_ID, self.scanner.period_ID, 
         self.scanner.initial_ID]
        self.gates_with_inputs = [self.scanner.AND_ID, self.scanner.NOR_ID,
         self.scanner.NAND_ID]
        self.output_ids = [self.scanner.Q_ID, self.scanner.QBAR_ID]

    def error_recovery(self):
        while self.currsymb.type != self.scanner.SEMICOLON:
            self.currsymb = self.scanner.get_symbol()
        self.currsymb = self.scanner.get_symbol()
        self.error_recovery_mode = True


    def monitordefinitiongrammar(self):
        if self.currsymb.type == self.scanner.NAME:
            self.currsymb = self.scanner.get_symbol()
        else:
            # expected a name
            self.error_db.add_error('syntax', 'name')
            self.error_recovery()
            return

        if self.currsymb.type == self.scanner.SEMICOLON:
            self.currsymb = self.scanner.get_symbol()
        else:
            # expected semicolon
            self.error_db.add_error('syntax', ';')
            self.error_recovery()
            return

    def assignoutputgrammar(self):
        if self.currsymb.type == self.scanner.DOT:
            self.currsymb = self.scanner.get_symbol()
        else:
            # expected dot
            self.error_db.add_error('syntax', '.')
            self.error_recovery()
            return

        if self.currsymb.id in self.output_ids:
            self.currsymb = self.scanner.get_symbol()
        else:
            # expected Q / QBAR
            self.error_db.add_error('syntax', ['Q', 'QBAR'])
            self.error_recovery()
            return

    def connectiondefinitiongrammar(self):
        if self.currsymb.type == self.scanner.NAME:
            self.currsymb = self.scanner.get_symbol()
        else:
            # expected a name
            self.error_db.add_error('syntax', 'name')
            self.error_recovery()
            return

        if self.currsymb.type == self.scanner.DOT:
            self.assignoutputgrammar()
        if self.error_recovery_mode:
            return

        if self.currsymb.type == self.scanner.ARROW:
            self.currsymb = self.scanner.get_symbol()
        else:
            # expected an arrow
            self.error_db.add_error('syntax', ['.', '->'])
            self.error_recovery()
            return

        if self.currsymb.type == self.scanner.NAME:
            self.currsymb = self.scanner.get_symbol()
            # CHECK HERE IS AN INPUT
        else:
            # expected a name
            self.error_db.add_error('syntax', 'name')
            self.error_recovery()
            return

        if self.currsymb.type == self.scanner.DOT:
            self.currsymb = self.scanner.get_symbol()
        else:
            # expected dot
            self.error_db.add_error('syntax', '.')
            self.error_recovery()
            return

        if self.currsymb.type == self.scanner.NAME: # Can we refine this to only allow inputs?
            self.currsymb = self.scanner.get_symbol()
        else:
            # expected a name
            self.error_db.add_error('syntax', 'name')
            self.error_recovery()
            return

        if self.currsymb.type == self.scanner.SEMICOLON:
            self.currsymb = self.scanner.get_symbol()
        else:
            # expected semicolon
            self.error_db.add_error('syntax', ';')
            self.error_recovery()
            return

    def assignvariablegrammar(self):
        if self.currsymb.type == self.scanner.COLON:
            self.currsymb = self.scanner.get_symbol()
        else:
            # expected a colon
            self.error_db.add_error('syntax', ':')
            self.error_recovery()
            return

        if self.currsymb.id in self.variable_ids:
            # check variable matches device
            if self.parsing_device.id == self.gates_with_inputs and self.currsymb.id != self.scanner.inputs_ID:
                self.error_db.add_error('semantic', 4)
            elif self.parsing_device.id == self.scanner.CLOCK_ID and self.currsymb.id != self.scanner.period_ID:
                self.error_db.add_error('semantic', 5)
            elif self.parsing_device.id == self.scanner.SWITCH_ID and self.currsymb.id != self.scanner.initial_ID:
                self.error_db.add_error('semantic', 6)
                
            self.currsymb = self.scanner.get_symbol()
        else:
            # expected variable
            self.error_db.add_error('syntax', 'device variable')
            self.error_recovery()
            return
        
        if self.currsymb.type == self.scanner.EQUALS:
            self.currsymb = self.scanner.get_symbol()
        else:
            # expected an equals
            self.error_db.add_error('syntax', '=')
            self.error_recovery()
            return

        if self.currsymb.type == self.scanner.NUMBER:
            if (self.parsing_device.id == self.scanner.CLOCK_ID and self.currsymb.id < 1):
                # clock has non-positive frequency
                self.error_db.add_error('semantic', 1)
            elif (self.parsing_device.id == self.scanner.SWITCH_ID and self.currsymb.id not in [0,1]):
                # switch has invalid initial state
                self.error_db.add_error('semantic', 2)
            elif (self.parsing_device.id in self.gates_with_inputs and self.currsymb.id not in range(1, 17, 1)):
                # incorrect number of inputs to gate
                self.error_db.add_error('semantic', 0)

            # checking for semantic errors therefore don't need to skip after error detection
            self.currsymb = self.scanner.get_symbol()
        else:
            # expected a number
            self.error_db.add_error('syntax', 'number')
            self.error_recovery()
            return


    def devicedefinitiongrammar(self):
        if self.currsymb.id in self.device_ids:
            self.parsing_device = self.currsymb
            self.currsymb = self.scanner.get_symbol()
        else:
            # expected a device keyword
            self.error_db.add_error('syntax', 'a device')
            self.error_recovery()
            return

        if self.currsymb.type == self.scanner.NAME:
            if self.currsymb.id == self.parsing_device.id:
                # name is same as device type
                self.error_db.add_error('semantic', 7)
<<<<<<< HEAD
            if (self.names.query(self.currsymb.id) != len(self.names.names_list) - 1): # check to see if name is unique - how??
                self.error_db.add_error('semantic', 8)
=======
            #if self.names.query(self.currsymb.id): # check to see if name is unique - how??
                #self.error_db.add_error('semantic', 8)
>>>>>>> b76ad87b
            self.currsymb = self.scanner.get_symbol()
        else:
            # expected a name
            self.error_db.add_error('syntax', 'name')
            self.error_recovery()
            return

        if self.currsymb.type == self.scanner.COLON:
            self.assignvariablegrammar()
        if self.error_recovery_mode:
            return
        
        if self.currsymb.type == self.scanner.SEMICOLON:
            self.currsymb = self.scanner.get_symbol()
        else:
            # expected semicolon
            self.error_db.add_error('syntax', [':', ';'])
            self.error_recovery()
            return

    def monitorblockgrammar(self): 
        if self.currsymb.id == self.scanner.begin_ID:
            self.currsymb = self.scanner.get_symbol()
        else:
            # expected begin keyword
            self.error_db.add_error('syntax', 'begin')
            self.error_recovery()
            return
    
        if self.currsymb.id == self.scanner.monitors_ID:
            self.currsymb = self.scanner.get_symbol()
        else:
            # expected monitors keyword
            self.error_db.add_error('syntax', 'monitors')
            self.error_recovery()
            return

        if self.currsymb.type == self.scanner.COLON:
            self.currsymb = self.scanner.get_symbol()
        else:
            # expected colon 
            self.error_db.add_error('syntax', ':')
            self.error_recovery()
            return
        
        while self.currsymb.type == self.scanner.NAME:
            self.monitordefinitiongrammar()
            self.error_recovery_mode = False

        if self.currsymb.id == self.scanner.end_ID:
            self.currsymb = self.scanner.get_symbol()
        else:
            # expected monitors keyword
            self.error_db.add_error('syntax', ['a name', 'end'])
            self.error_recovery()
            return

        if self.currsymb.id == self.scanner.monitors_ID:
            self.currsymb = self.scanner.get_symbol()
        else:
            # expected monitors keyword
            self.error_db.add_error('syntax', 'monitors')
            self.error_recovery()
            return

        if self.currsymb.type == self.scanner.SEMICOLON:
            self.currsymb = self.scanner.get_symbol()
        else:
            # expected semicolon
            self.error_db.add_error('syntax', ';')
            self.error_recovery()
            return

    def connectionblockgrammar(self):
        if self.currsymb.id == self.scanner.begin_ID:
            self.currsymb = self.scanner.get_symbol()
        else:
            # expected being keyword
            self.error_db.add_error('syntax', 'begin')
            self.error_recovery()
            return

        if self.currsymb.id == self.scanner.connections_ID:
            self.currsymb = self.scanner.get_symbol()
        else:
            # expected connections keyword
            self.error_db.add_error('syntax', 'connections')
            self.error_recovery()
            return

        if self.currsymb.type == self.scanner.COLON:
            self.currsymb = self.scanner.get_symbol()
        else:
            # expected colon
            self.error_db.add_error('syntax', ':')
            self.error_recovery()
            return
        
        while self.currsymb.type == self.scanner.NAME:
            self.connectiondefinitiongrammar()
            self.error_recovery_mode = False

        if self.currsymb.id == self.scanner.end_ID:
            self.currsymb = self.scanner.get_symbol()
        else:
            # expected end keyword
            self.error_db.add_error('syntax', ['a name', 'end'])
            self.error_recovery()
            return

        if self.currsymb.id == self.scanner.connections_ID:
            self.currsymb = self.scanner.get_symbol()
        else:
            # expected connections keyword
            self.error_db.add_error('syntax', 'connections')
            self.error_recovery()
            return

        if self.currsymb.type == self.scanner.SEMICOLON:
            self.currsymb = self.scanner.get_symbol()
        else:
            # expected semicolon
            self.error_db.add_error('syntax', ';')
            self.error_recovery()
            return
    
    def deviceblockgrammar(self):
        if self.currsymb.id == self.scanner.begin_ID:
            self.currsymb = self.scanner.get_symbol()
        else:
            # expected begin keyword
            self.error_db.add_error('syntax', 'begin')
            self.error_recovery()
            return

        if self.currsymb.id == self.scanner.devices_ID:
            self.currsymb = self.scanner.get_symbol()
        else:
            # expected devices keyword
            self.error_db.add_error('syntax', 'devices')
            self.error_recovery()
            return

        if self.currsymb.type == self.scanner.COLON:
            self.currsymb = self.scanner.get_symbol()
        else:
            # expected colon
            self.error_db.add_error('syntax', ':')
            self.error_recovery()
            return
        
        while self.currsymb.id in self.device_ids:
            self.devicedefinitiongrammar()
            self.error_recovery_mode = False

        if self.currsymb.id == self.scanner.end_ID:
            self.currsymb = self.scanner.get_symbol()
        else:
            # expected end keyword
            self.error_db.add_error('syntax', ['a device', 'end'])
            self.error_recovery()
            return

        if self.currsymb.id == self.scanner.devices_ID:
            self.currsymb = self.scanner.get_symbol()
        else:
            # expected devices keyword
            self.error_db.add_error('syntax', 'devices')
            self.error_recovery()
            return

        if self.currsymb.type == self.scanner.SEMICOLON:
            self.currsymb = self.scanner.get_symbol()
        else:
            # expected semicolon
            self.error_db.add_error('syntax', ';')
            self.error_recovery()
            return

    def BNAcodegrammar(self):

        self.deviceblockgrammar()
        self.error_recovery_mode = False

        self.connectionblockgrammar()
        self.error_recovery_mode = False

        if self.currsymb.id == self.scanner.begin_ID:
            self.monitorblockgrammar()
            self.error_recovery_mode = False


    def semantic_error_check(self):
        pass

    def parse_network(self):
        """Parse the circuit definition file."""
        self.currsymb = self.scanner.get_symbol()
        self.BNAcodegrammar()
        self.semantic_error_check()

        """ Note that currently, it correctly will allow 
         correct files to be run, but any erros in the file
         will be flagged as several unique errors """
        <|MERGE_RESOLUTION|>--- conflicted
+++ resolved
@@ -218,13 +218,8 @@
             if self.currsymb.id == self.parsing_device.id:
                 # name is same as device type
                 self.error_db.add_error('semantic', 7)
-<<<<<<< HEAD
-            if (self.names.query(self.currsymb.id) != len(self.names.names_list) - 1): # check to see if name is unique - how??
-                self.error_db.add_error('semantic', 8)
-=======
             #if self.names.query(self.currsymb.id): # check to see if name is unique - how??
                 #self.error_db.add_error('semantic', 8)
->>>>>>> b76ad87b
             self.currsymb = self.scanner.get_symbol()
         else:
             # expected a name
