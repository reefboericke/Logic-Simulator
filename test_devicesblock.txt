--- conflicted
+++ resolved
@@ -6,11 +6,7 @@
 	OR G3: inputs = 2;
 	SWITCH 1A: initial = 0;
 	SWITCH B: initial = 0;
-<<<<<<< HEAD
 	SWITCH S: initial is 0;
-=======
-	SWITCH C: initial is 0;
->>>>>>> 8857e626
     DTYPE D;
 end devices;
 
